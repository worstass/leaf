--- conflicted
+++ resolved
@@ -56,12 +56,7 @@
 pub struct Handler;
 
 #[async_trait]
-<<<<<<< HEAD
-impl TcpInboundHandler for Handler {
-
-=======
 impl InboundStreamHandler for Handler {
->>>>>>> 914a0073
     async fn handle<'a>(
         &'a self,
         mut sess: Session,
