use std::sync::Arc;

use anyhow::{anyhow, Result};
use futures::{sink::SinkExt, stream::StreamExt};
use log::*;
use protobuf::Message;
use tokio::io::{self, AsyncReadExt, AsyncWriteExt};
use tokio::sync::Mutex as TokioMutex;
// use tun::{self, Device, TunPacket};

use crate::{
    app::dispatcher::Dispatcher,
    app::fake_dns::{FakeDns, FakeDnsMode},
    app::nat_manager::NatManager,
    config::{Inbound, TunInboundSettings},
    option, Runner,
};

use super::netstack::NetStack;
// use std::intrinsics::unaligned_volatile_load;

const MTU: usize = 1500;

pub fn new(
    inbound: Inbound,
    dispatcher: Arc<Dispatcher>,
    nat_manager: Arc<NatManager>,
) -> Result<Runner> {
<<<<<<< HEAD
    unimplemented!()

    // let settings = TunInboundSettings::parse_from_bytes(&inbound.settings)?;
    //
    // let mut cfg = tun::Configuration::default();
    // if settings.fd >= 0 {
    //     cfg.raw_fd(settings.fd);
    // } else if settings.auto {
    //     cfg.name(&*option::DEFAULT_TUN_NAME)
    //         .address(&*option::DEFAULT_TUN_IPV4_ADDR)
    //         .destination(&*option::DEFAULT_TUN_IPV4_GW)
    //         .mtu(1500);
    //
    //     #[cfg(not(any(
    //         target_arch = "mips",
    //         target_arch = "mips64",
    //         target_arch = "mipsel",
    //         target_arch = "mipsel64",
    //     )))]
    //     {
    //         cfg.netmask(&*option::DEFAULT_TUN_IPV4_MASK);
    //     }
    //
    //     cfg.up();
    // } else {
    //     cfg.name(settings.name)
    //         .address(settings.address)
    //         .destination(settings.gateway)
    //         .mtu(settings.mtu);
    //
    //     #[cfg(not(any(
    //         target_arch = "mips",
    //         target_arch = "mips64",
    //         target_arch = "mipsel",
    //         target_arch = "mipsel64",
    //     )))]
    //     {
    //         cfg.netmask(settings.netmask);
    //     }
    //
    //     cfg.up();
    // }
    //
    // // FIXME it's a bad design to have 2 lists in config while we need only one
    // let fake_dns_exclude = settings.fake_dns_exclude;
    // let fake_dns_include = settings.fake_dns_include;
    // if !fake_dns_exclude.is_empty() && !fake_dns_include.is_empty() {
    //     return Err(anyhow!(
    //         "fake DNS run in either include mode or exclude mode"
    //     ));
    // }
    // let (fake_dns_mode, fake_dns_filters) = if !fake_dns_include.is_empty() {
    //     (FakeDnsMode::Include, fake_dns_include)
    // } else {
    //     (FakeDnsMode::Exclude, fake_dns_exclude)
    // };
    //
    // let tun = tun::create_as_async(&cfg).unwrap();
    //
    // if settings.auto {
    //     assert!(settings.fd == -1, "tun-auto is not compatible with tun-fd");
    // }
    //
    // Ok(Box::pin(async move {
    //     let fakedns = Arc::new(TokioMutex::new(FakeDns::new(fake_dns_mode)));
    //
    //     for filter in fake_dns_filters.into_iter() {
    //         fakedns.lock().await.add_filter(filter);
    //     }
    //
    //     let stack = NetStack::new(inbound.tag.clone(), dispatcher, nat_manager, fakedns);
    //
    //     let mtu = tun.get_ref().mtu().unwrap_or(MTU as i32);
    //     let framed = tun.into_framed();
    //     let (mut tun_sink, mut tun_stream) = framed.split();
    //     let (mut stack_reader, mut stack_writer) = io::split(stack);
    //
    //     let s2t = Box::pin(async move {
    //         let mut buf = vec![0; mtu as usize];
    //         loop {
    //             match stack_reader.read(&mut buf).await {
    //                 Ok(0) => {
    //                     debug!("read stack eof");
    //                     return;
    //                 }
    //                 Ok(n) => match tun_sink.send(TunPacket::new((&buf[..n]).to_vec())).await {
    //                     Ok(_) => (),
    //                     Err(e) => {
    //                         warn!("send pkt to tun failed: {}", e);
    //                         return;
    //                     }
    //                 },
    //                 Err(err) => {
    //                     warn!("read stack failed {:?}", err);
    //                     return;
    //                 }
    //             }
    //         }
    //     });
    //
    //     let t2s = Box::pin(async move {
    //         while let Some(packet) = tun_stream.next().await {
    //             match packet {
    //                 Ok(packet) => match stack_writer.write(packet.get_bytes()).await {
    //                     Ok(_) => (),
    //                     Err(e) => {
    //                         warn!("write pkt to stack failed: {}", e);
    //                         return;
    //                     }
    //                 },
    //                 Err(err) => {
    //                     warn!("read tun failed {:?}", err);
    //                     return;
    //                 }
    //             }
    //         }
    //     });
    //
    //     info!("tun inbound started");
    //     futures::future::select(t2s, s2t).await;
    //     info!("tun inbound exited");
    // }))
=======
    let settings = TunInboundSettings::parse_from_bytes(&inbound.settings)?;

    let mut cfg = tun::Configuration::default();
    if settings.fd >= 0 {
        cfg.raw_fd(settings.fd);
    } else if settings.auto {
        cfg.name(&*option::DEFAULT_TUN_NAME)
            .address(&*option::DEFAULT_TUN_IPV4_ADDR)
            .destination(&*option::DEFAULT_TUN_IPV4_GW)
            .mtu(1500);

        #[cfg(not(any(
            target_arch = "mips",
            target_arch = "mips64",
            target_arch = "mipsel",
            target_arch = "mipsel64",
        )))]
        {
            cfg.netmask(&*option::DEFAULT_TUN_IPV4_MASK);
        }

        cfg.up();
    } else {
        cfg.name(settings.name)
            .address(settings.address)
            .destination(settings.gateway)
            .mtu(settings.mtu);

        #[cfg(not(any(
            target_arch = "mips",
            target_arch = "mips64",
            target_arch = "mipsel",
            target_arch = "mipsel64",
        )))]
        {
            cfg.netmask(settings.netmask);
        }

        cfg.up();
    }

    // FIXME it's a bad design to have 2 lists in config while we need only one
    let fake_dns_exclude = settings.fake_dns_exclude;
    let fake_dns_include = settings.fake_dns_include;
    if !fake_dns_exclude.is_empty() && !fake_dns_include.is_empty() {
        return Err(anyhow!(
            "fake DNS run in either include mode or exclude mode"
        ));
    }
    let (fake_dns_mode, fake_dns_filters) = if !fake_dns_include.is_empty() {
        (FakeDnsMode::Include, fake_dns_include)
    } else {
        (FakeDnsMode::Exclude, fake_dns_exclude)
    };

    let tun = tun::create_as_async(&cfg).map_err(|e| anyhow!("create tun failed: {}", e))?;

    if settings.auto {
        assert!(settings.fd == -1, "tun-auto is not compatible with tun-fd");
    }

    Ok(Box::pin(async move {
        let fakedns = Arc::new(TokioMutex::new(FakeDns::new(fake_dns_mode)));

        for filter in fake_dns_filters.into_iter() {
            fakedns.lock().await.add_filter(filter);
        }

        let stack = NetStack::new(inbound.tag.clone(), dispatcher, nat_manager, fakedns);

        let mtu = tun.get_ref().mtu().unwrap_or(MTU as i32);
        let framed = tun.into_framed();
        let (mut tun_sink, mut tun_stream) = framed.split();
        let (mut stack_reader, mut stack_writer) = io::split(stack);

        let s2t = Box::pin(async move {
            let mut buf = vec![0; mtu as usize];
            loop {
                match stack_reader.read(&mut buf).await {
                    Ok(0) => {
                        debug!("read stack eof");
                        return;
                    }
                    Ok(n) => match tun_sink.send(TunPacket::new((&buf[..n]).to_vec())).await {
                        Ok(_) => (),
                        Err(e) => {
                            warn!("send pkt to tun failed: {}", e);
                            return;
                        }
                    },
                    Err(err) => {
                        warn!("read stack failed {:?}", err);
                        return;
                    }
                }
            }
        });

        let t2s = Box::pin(async move {
            while let Some(packet) = tun_stream.next().await {
                match packet {
                    Ok(packet) => match stack_writer.write(packet.get_bytes()).await {
                        Ok(_) => (),
                        Err(e) => {
                            warn!("write pkt to stack failed: {}", e);
                            return;
                        }
                    },
                    Err(err) => {
                        warn!("read tun failed {:?}", err);
                        return;
                    }
                }
            }
        });

        info!("tun inbound started");
        futures::future::select(t2s, s2t).await;
        info!("tun inbound exited");
    }))
>>>>>>> 21769dc3
}<|MERGE_RESOLUTION|>--- conflicted
+++ resolved
@@ -6,7 +6,7 @@
 use protobuf::Message;
 use tokio::io::{self, AsyncReadExt, AsyncWriteExt};
 use tokio::sync::Mutex as TokioMutex;
-// use tun::{self, Device, TunPacket};
+use tun::{self, Device, TunPacket};
 
 use crate::{
     app::dispatcher::Dispatcher,
@@ -17,7 +17,6 @@
 };
 
 use super::netstack::NetStack;
-// use std::intrinsics::unaligned_volatile_load;
 
 const MTU: usize = 1500;
 
@@ -26,130 +25,6 @@
     dispatcher: Arc<Dispatcher>,
     nat_manager: Arc<NatManager>,
 ) -> Result<Runner> {
-<<<<<<< HEAD
-    unimplemented!()
-
-    // let settings = TunInboundSettings::parse_from_bytes(&inbound.settings)?;
-    //
-    // let mut cfg = tun::Configuration::default();
-    // if settings.fd >= 0 {
-    //     cfg.raw_fd(settings.fd);
-    // } else if settings.auto {
-    //     cfg.name(&*option::DEFAULT_TUN_NAME)
-    //         .address(&*option::DEFAULT_TUN_IPV4_ADDR)
-    //         .destination(&*option::DEFAULT_TUN_IPV4_GW)
-    //         .mtu(1500);
-    //
-    //     #[cfg(not(any(
-    //         target_arch = "mips",
-    //         target_arch = "mips64",
-    //         target_arch = "mipsel",
-    //         target_arch = "mipsel64",
-    //     )))]
-    //     {
-    //         cfg.netmask(&*option::DEFAULT_TUN_IPV4_MASK);
-    //     }
-    //
-    //     cfg.up();
-    // } else {
-    //     cfg.name(settings.name)
-    //         .address(settings.address)
-    //         .destination(settings.gateway)
-    //         .mtu(settings.mtu);
-    //
-    //     #[cfg(not(any(
-    //         target_arch = "mips",
-    //         target_arch = "mips64",
-    //         target_arch = "mipsel",
-    //         target_arch = "mipsel64",
-    //     )))]
-    //     {
-    //         cfg.netmask(settings.netmask);
-    //     }
-    //
-    //     cfg.up();
-    // }
-    //
-    // // FIXME it's a bad design to have 2 lists in config while we need only one
-    // let fake_dns_exclude = settings.fake_dns_exclude;
-    // let fake_dns_include = settings.fake_dns_include;
-    // if !fake_dns_exclude.is_empty() && !fake_dns_include.is_empty() {
-    //     return Err(anyhow!(
-    //         "fake DNS run in either include mode or exclude mode"
-    //     ));
-    // }
-    // let (fake_dns_mode, fake_dns_filters) = if !fake_dns_include.is_empty() {
-    //     (FakeDnsMode::Include, fake_dns_include)
-    // } else {
-    //     (FakeDnsMode::Exclude, fake_dns_exclude)
-    // };
-    //
-    // let tun = tun::create_as_async(&cfg).unwrap();
-    //
-    // if settings.auto {
-    //     assert!(settings.fd == -1, "tun-auto is not compatible with tun-fd");
-    // }
-    //
-    // Ok(Box::pin(async move {
-    //     let fakedns = Arc::new(TokioMutex::new(FakeDns::new(fake_dns_mode)));
-    //
-    //     for filter in fake_dns_filters.into_iter() {
-    //         fakedns.lock().await.add_filter(filter);
-    //     }
-    //
-    //     let stack = NetStack::new(inbound.tag.clone(), dispatcher, nat_manager, fakedns);
-    //
-    //     let mtu = tun.get_ref().mtu().unwrap_or(MTU as i32);
-    //     let framed = tun.into_framed();
-    //     let (mut tun_sink, mut tun_stream) = framed.split();
-    //     let (mut stack_reader, mut stack_writer) = io::split(stack);
-    //
-    //     let s2t = Box::pin(async move {
-    //         let mut buf = vec![0; mtu as usize];
-    //         loop {
-    //             match stack_reader.read(&mut buf).await {
-    //                 Ok(0) => {
-    //                     debug!("read stack eof");
-    //                     return;
-    //                 }
-    //                 Ok(n) => match tun_sink.send(TunPacket::new((&buf[..n]).to_vec())).await {
-    //                     Ok(_) => (),
-    //                     Err(e) => {
-    //                         warn!("send pkt to tun failed: {}", e);
-    //                         return;
-    //                     }
-    //                 },
-    //                 Err(err) => {
-    //                     warn!("read stack failed {:?}", err);
-    //                     return;
-    //                 }
-    //             }
-    //         }
-    //     });
-    //
-    //     let t2s = Box::pin(async move {
-    //         while let Some(packet) = tun_stream.next().await {
-    //             match packet {
-    //                 Ok(packet) => match stack_writer.write(packet.get_bytes()).await {
-    //                     Ok(_) => (),
-    //                     Err(e) => {
-    //                         warn!("write pkt to stack failed: {}", e);
-    //                         return;
-    //                     }
-    //                 },
-    //                 Err(err) => {
-    //                     warn!("read tun failed {:?}", err);
-    //                     return;
-    //                 }
-    //             }
-    //         }
-    //     });
-    //
-    //     info!("tun inbound started");
-    //     futures::future::select(t2s, s2t).await;
-    //     info!("tun inbound exited");
-    // }))
-=======
     let settings = TunInboundSettings::parse_from_bytes(&inbound.settings)?;
 
     let mut cfg = tun::Configuration::default();
@@ -162,14 +37,14 @@
             .mtu(1500);
 
         #[cfg(not(any(
-            target_arch = "mips",
-            target_arch = "mips64",
-            target_arch = "mipsel",
-            target_arch = "mipsel64",
+        target_arch = "mips",
+        target_arch = "mips64",
+        target_arch = "mipsel",
+        target_arch = "mipsel64",
         )))]
-        {
-            cfg.netmask(&*option::DEFAULT_TUN_IPV4_MASK);
-        }
+            {
+                cfg.netmask(&*option::DEFAULT_TUN_IPV4_MASK);
+            }
 
         cfg.up();
     } else {
@@ -179,14 +54,14 @@
             .mtu(settings.mtu);
 
         #[cfg(not(any(
-            target_arch = "mips",
-            target_arch = "mips64",
-            target_arch = "mipsel",
-            target_arch = "mipsel64",
+        target_arch = "mips",
+        target_arch = "mips64",
+        target_arch = "mipsel",
+        target_arch = "mipsel64",
         )))]
-        {
-            cfg.netmask(settings.netmask);
-        }
+            {
+                cfg.netmask(settings.netmask);
+            }
 
         cfg.up();
     }
@@ -270,5 +145,4 @@
         futures::future::select(t2s, s2t).await;
         info!("tun inbound exited");
     }))
->>>>>>> 21769dc3
 }