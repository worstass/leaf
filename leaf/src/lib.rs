use std::collections::HashMap;
use std::io;
use std::sync::mpsc::sync_channel;
use std::sync::Arc;
use log::info;
use std::sync::Mutex;

use anyhow::anyhow;
use lazy_static::lazy_static;
use thiserror::Error;
use tokio::sync::mpsc;
use tokio::sync::RwLock;

#[cfg(feature = "auto-reload")]
use notify::{
    event, Error as NotifyError, RecommendedWatcher, RecursiveMode, Result as NotifyResult, Watcher,
};
use tokio::time::sleep;

use app::{
    dispatcher::Dispatcher, dns_client::DnsClient, inbound::manager::InboundManager,
    nat_manager::NatManager, outbound::manager::OutboundManager, router::Router,
};

#[cfg(feature = "stat")]
use crate::app::{stat_manager::StatManager, SyncStatManager};

#[cfg(feature = "api")]
use crate::app::api::api_server::ApiServer;

pub mod app;
pub mod common;
pub mod config;
pub mod option;
pub mod proxy;
pub mod session;
pub mod util;

#[cfg(any(target_os = "ios", target_os = "macos", target_os = "android"))]
pub mod mobile;

// MARKER BEGIN
#[cfg(target_os = "windows")]
pub mod win;

// #[cfg(all(feature = "inbound-tun", any(target_os = "macos", target_os = "linux")))]
#[cfg(all(feature = "inbound-tun", any(target_os = "macos", target_os = "linux", target_os = "windows")))]
mod sys;

#[cfg(feature = "callback")] pub mod callback; // MARKER BEGIN - END
#[cfg(feature = "callback")]
use callback::{
    Callback,
    stat_callback_runner,
};
#[cfg(feature = "callback")]
use crate::callback::{
    ConsoleCallback,
    STATE_LOCAL_STARTED, STATE_LOCAL_STARTING, STATE_LOCAL_STOPPED, STATE_LOCAL_STOPPING,
};
use crate::config::external_rule::load_file_or_default;
// MARKER END

#[derive(Error, Debug)]
pub enum Error {
    #[error(transparent)]
    Config(#[from] anyhow::Error),
    #[error("no associated config file")]
    NoConfigFile,
    #[error(transparent)]
    Io(#[from] io::Error),
    #[cfg(feature = "auto-reload")]
    #[error(transparent)]
    Watcher(#[from] NotifyError),
    #[error(transparent)]
    AsyncChannelSend(
        #[from] tokio::sync::mpsc::error::SendError<std::sync::mpsc::SyncSender<Result<(), Error>>>,
    ),
    #[error(transparent)]
    SyncChannelRecv(#[from] std::sync::mpsc::RecvError),
    #[error("runtime manager error")]
    RuntimeManager,
}

pub type Runner = futures::future::BoxFuture<'static, ()>;

pub struct RuntimeManager {
    #[cfg(feature = "auto-reload")]
    rt_id: RuntimeId,
    config_path: Option<String>,
    #[cfg(feature = "auto-reload")]
    auto_reload: bool,
    reload_tx: mpsc::Sender<std::sync::mpsc::SyncSender<Result<(), Error>>>,
    shutdown_tx: mpsc::Sender<()>,
    router: Arc<RwLock<Router>>,
    dns_client: Arc<RwLock<DnsClient>>,
    outbound_manager: Arc<RwLock<OutboundManager>>,
    #[cfg(feature = "stat")]
    stat_manager: SyncStatManager,
    #[cfg(feature = "auto-reload")]
    watcher: Mutex<Option<RecommendedWatcher>>,
}

impl RuntimeManager {
    #[allow(clippy::too_many_arguments)]
    pub fn new(
        #[cfg(feature = "auto-reload")] rt_id: RuntimeId,
        config_path: Option<String>,
        #[cfg(feature = "auto-reload")] auto_reload: bool,
        reload_tx: mpsc::Sender<std::sync::mpsc::SyncSender<Result<(), Error>>>,
        shutdown_tx: mpsc::Sender<()>,
        router: Arc<RwLock<Router>>,
        dns_client: Arc<RwLock<DnsClient>>,
        outbound_manager: Arc<RwLock<OutboundManager>>,
        #[cfg(feature = "stat")] stat_manager: SyncStatManager,
    ) -> Arc<Self> {
        Arc::new(Self {
            #[cfg(feature = "auto-reload")]
            rt_id,
            config_path,
            #[cfg(feature = "auto-reload")]
            auto_reload,
            reload_tx,
            shutdown_tx,
            router,
            dns_client,
            outbound_manager,
            #[cfg(feature = "stat")]
            stat_manager,
            #[cfg(feature = "auto-reload")]
            watcher: Mutex::new(None),
        })
    }

    #[cfg(feature = "stat")]
    pub fn stat_manager(&self) -> SyncStatManager {
        self.stat_manager.clone()
    }

    pub async fn set_outbound_selected(&self, outbound: &str, select: &str) -> Result<(), Error> {
        if let Some(selector) = self.outbound_manager.read().await.get_selector(outbound) {
            selector
                .write()
                .await
                .set_selected(select)
                .map_err(Error::Config)
        } else {
            Err(Error::Config(anyhow!("selector not found")))
        }
    }

    pub async fn get_outbound_selected(&self, outbound: &str) -> Result<String, Error> {
        if let Some(selector) = self.outbound_manager.read().await.get_selector(outbound) {
            return Ok(selector.read().await.get_selected_tag());
        }
        Err(Error::Config(anyhow!("not found")))
    }

    pub async fn get_outbound_selects(&self, outbound: &str) -> Result<Vec<String>, Error> {
        if let Some(selector) = self.outbound_manager.read().await.get_selector(outbound) {
            return Ok(selector.read().await.get_available_tags());
        }
        Err(Error::Config(anyhow!("not found")))
    }

    // This function could block by an in-progress connection dialing.
    //
    // TODO Reload FakeDns. And perhaps the inbounds as long as the listening
    // addresses haven't changed.
    pub async fn reload(&self) -> Result<(), Error> {
        let config_path = if let Some(p) = self.config_path.as_ref() {
            p
        } else {
            return Err(Error::NoConfigFile);
        };
        log::info!("reloading from config file: {}", config_path);
        let mut config = config::from_file(config_path).map_err(Error::Config)?;
        app::logger::setup_logger(&config.log)?;
        self.router.write().await.reload(&mut config.router)?;
        self.dns_client.write().await.reload(&config.dns)?;
        self.outbound_manager
            .write()
            .await
            .reload(&config.outbounds, self.dns_client.clone())
            .await?;
        log::info!("reloaded from config file: {}", config_path);
        Ok(())
    }

    pub fn blocking_reload(&self) -> Result<(), Error> {
        let tx = self.reload_tx.clone();
        let (res_tx, res_rx) = sync_channel(0);
        if let Err(e) = tx.blocking_send(res_tx) {
            return Err(Error::AsyncChannelSend(e));
        }
        match res_rx.recv() {
            Ok(res) => res,
            Err(e) => Err(Error::SyncChannelRecv(e)),
        }
    }

    pub async fn shutdown(&self) -> bool {
        let tx = self.shutdown_tx.clone();
        if let Err(e) = tx.send(()).await {
            log::warn!("sending shutdown signal failed: {}", e);
            return false;
        }
        true
    }

    pub fn blocking_shutdown(&self) -> bool {
        let tx = self.shutdown_tx.clone();
        if let Err(e) = tx.blocking_send(()) {
            log::warn!("sending shutdown signal failed: {}", e);
            return false;
        }
        true
    }

    #[cfg(feature = "auto-reload")]
    pub(crate) fn new_watcher(&self) -> Result<(), Error> {
        let config_path = if let Some(p) = self.config_path.as_ref() {
            p
        } else {
            return Err(Error::NoConfigFile);
        };
        if self.auto_reload {
            log::trace!("starting new watcher for config file: {}", config_path);
            let rt_id = self.rt_id;
            let mut watcher: RecommendedWatcher =
                notify::recommended_watcher(move |res: NotifyResult<event::Event>| {
                    match res {
                        // FIXME Not sure what are the most appropriate events to
                        // filter on different platforms.
                        Ok(ev) => {
                            match ev.kind {
                                #[cfg(any(target_os = "macos", target_os = "ios"))]
                                event::EventKind::Modify(event::ModifyKind::Data(
                                    event::DataChange::Content,
                                )) => {
                                    log::info!("config file event matched: {:?}", ev);
                                    if let Err(e) = reload(rt_id) {
                                        log::warn!("reload config file failed: {}", e);
                                    }
                                }
                                #[cfg(any(target_os = "linux", target_os = "android"))]
                                event::EventKind::Access(event::AccessKind::Close(
                                    event::AccessMode::Write,
                                ))
                                | event::EventKind::Remove(event::RemoveKind::File) => {
                                    log::info!("config file event matched: {:?}", ev);
                                    if let Err(e) = reload(rt_id) {
                                        log::warn!("reload config file failed: {}", e);
                                    }
                                }
                                #[cfg(target_os = "windows")]
                                event::EventKind::Modify(event::ModifyKind::Data(
                                    event::DataChange::Any,
                                )) => {
                                    log::info!("config file event matched: {:?}", ev);
                                    if let Err(e) = reload(rt_id) {
                                        log::warn!("reload config file failed: {}", e);
                                    }
                                }
                                _ => {
                                    log::trace!("skip config file event: {:?}", ev);
                                }
                            }
                            // The config file could somehow be removed and re-created
                            // by an editor, in that case create a new watcher to watch
                            // the new file.
                            if let event::EventKind::Remove(event::RemoveKind::File) = ev.kind {
                                if let Some(m) = RUNTIME_MANAGER.lock().unwrap().get(&rt_id) {
                                    let _ = m.new_watcher();
                                }
                            }
                        }
                        Err(e) => {
                            log::error!("config file watch error: {:?}", e);
                        }
                    }
                })
                .map_err(Error::Watcher)?;
            watcher
                .watch(
                    std::path::Path::new(&config_path),
                    RecursiveMode::NonRecursive,
                )
                .map_err(Error::Watcher)?;
            log::info!("watching changes of file: {}", config_path);
            self.watcher.lock().unwrap().replace(watcher);
        }
        Ok(())
    }
}

pub type RuntimeId = u16;

lazy_static! {
    pub static ref RUNTIME_MANAGER: Mutex<HashMap<RuntimeId, Arc<RuntimeManager>>> =
        Mutex::new(HashMap::new());
}

pub fn reload(key: RuntimeId) -> Result<(), Error> {
    if let Some(m) = RUNTIME_MANAGER.lock().unwrap().get(&key) {
        return m.blocking_reload();
    }
    Err(Error::RuntimeManager)
}

pub fn shutdown(key: RuntimeId) -> bool {
    if let Some(m) = RUNTIME_MANAGER.lock().unwrap().get(&key) {
        return m.blocking_shutdown();
    }
    false
}

pub fn is_running(key: RuntimeId) -> bool {
    RUNTIME_MANAGER.lock().unwrap().contains_key(&key)
}

pub fn test_config(config_path: &str) -> Result<(), Error> {
    config::from_file(config_path)
        .map(|_| ())
        .map_err(Error::Config)
}

fn new_runtime(opt: &RuntimeOption) -> Result<tokio::runtime::Runtime, Error> {
    match opt {
        RuntimeOption::SingleThread => tokio::runtime::Builder::new_current_thread()
            .enable_all()
            .build()
            .map_err(Error::Io),
        RuntimeOption::MultiThreadAuto(stack_size) => tokio::runtime::Builder::new_multi_thread()
            .thread_stack_size(*stack_size)
            .enable_all()
            .build()
            .map_err(Error::Io),
        RuntimeOption::MultiThread(worker_threads, stack_size) => {
            tokio::runtime::Builder::new_multi_thread()
                .worker_threads(*worker_threads)
                .thread_stack_size(*stack_size)
                .enable_all()
                .build()
                .map_err(Error::Io)
        }
    }
}

#[derive(Debug)]
pub enum RuntimeOption {
    // Single-threaded runtime.
    SingleThread,
    // Multi-threaded runtime with thread stack size.
    MultiThreadAuto(usize),
    // Multi-threaded runtime with the number of worker threads and thread stack size.
    MultiThread(usize, usize),
}

#[derive(Debug)]
pub enum Config {
    File(String),
    Str(String),
    Internal(config::Config),
}

#[derive(Debug)]
pub struct StartOptions {
    // The path of the config.
    pub config: Config,
    #[cfg(feature = "callback")] pub callback: Option<Box<dyn Callback>>, // MARKER BEGIN - END
    // Enable auto reload, take effect only when "auto-reload" feature is enabled.
    #[cfg(feature = "auto-reload")]
    pub auto_reload: bool,
    // Tokio runtime options.
    pub runtime_opt: RuntimeOption,
}

pub fn start(rt_id: RuntimeId, opts: StartOptions) -> Result<(), Error> {
    #[cfg(debug_assertions)]
    println!("start with options:\n{:#?}", opts);
    let (reload_tx, mut reload_rx) = mpsc::channel(1);
    let (shutdown_tx, mut shutdown_rx) = mpsc::channel(1);

    let config_path = match opts.config {
        Config::File(ref p) => Some(p.to_owned()),
        _ => None,
    };

    let mut config = match opts.config {
        Config::File(p) => config::from_file(&p).map_err(Error::Config)?,
        Config::Str(s) => config::from_string(&s).map_err(Error::Config)?,
        Config::Internal(c) => c,
    };

    app::logger::setup_logger(&config.log)?;

    // MARKER BEGIN
    let b = std::env::current_exe().unwrap().to_str().unwrap().to_string();
    info!("current_exe: {}", b);
    match load_file_or_default("site:geolocation-!cn", "geo.mmdb") {
        Ok(_) => {
            info!("load geo file ok")
        }
        Err(_) => {
            info!("load geo file error")
        }
    }

    #[cfg(feature = "callback")]
    let cb = match opts.callback {
        None => {
            let _cb: Box<dyn Callback> = Box::new(ConsoleCallback::new());
            Arc::new(_cb)
        },
        Some(_cb) => Arc::new(_cb),
    };
    #[cfg(feature = "callback")]
    cb.report_state(STATE_LOCAL_STARTING);
    // MARKER END

    let rt = new_runtime(&opts.runtime_opt)?;
    let _g = rt.enter();

    let mut tasks: Vec<Runner> = Vec::new();
    let mut runners = Vec::new();

    let dns_client = Arc::new(RwLock::new(
        DnsClient::new(&config.dns).map_err(Error::Config)?,
    ));
    let outbound_manager = Arc::new(RwLock::new(
        OutboundManager::new(&config.outbounds, dns_client.clone()).map_err(Error::Config)?,
    ));
    let router = Arc::new(RwLock::new(Router::new(
        &mut config.router,
        dns_client.clone(),
    )));
    // MARKER BEGIN
    #[cfg(feature = "stat")]
    let stats = Arc::new(crate::app::stat::Stats::new());
    // MARKER END
    #[cfg(feature = "stat")]
    let stat_manager = Arc::new(RwLock::new(StatManager::new()));
    #[cfg(feature = "stat")]
    runners.push(StatManager::cleanup_task(stat_manager.clone()));
    let dispatcher = Arc::new(Dispatcher::new(
        outbound_manager.clone(),
        router.clone(),
        dns_client.clone(),
        #[cfg(feature = "stat")] stats.clone(), // MARKER BEGIN -  END
        #[cfg(feature = "stat")]
        stat_manager.clone(),
    ));

    let dispatcher_weak = Arc::downgrade(&dispatcher);
    let dns_client_cloned = dns_client.clone();
    rt.block_on(async move {
        dns_client_cloned
            .write()
            .await
            .replace_dispatcher(dispatcher_weak);
    });

    let nat_manager = Arc::new(NatManager::new(dispatcher.clone()));
    let inbound_manager =
        InboundManager::new(&config.inbounds, dispatcher, nat_manager).map_err(Error::Config)?;
    let mut inbound_net_runners = inbound_manager
        .get_network_runners()
        .map_err(Error::Config)?;
    runners.append(&mut inbound_net_runners);

    #[cfg(all(feature = "inbound-tun", any(target_os = "macos", target_os = "linux", target_os = "windows")))] // MARKER BEGIN - END
    let net_info = if inbound_manager.has_tun_listener() && inbound_manager.tun_auto() {
        sys::get_net_info()
    } else {
        sys::NetInfo::default()
    };

    #[cfg(all(feature = "inbound-tun", any(target_os = "macos", target_os = "linux", target_os = "windows")))] // MARKER BEGIN - END
    {
        if let sys::NetInfo {
            default_interface: Some(iface),
            ..
        } = &net_info
        {
            let binds = if let Ok(v) = std::env::var("OUTBOUND_INTERFACE") {
                format!("{},{}", v, iface)
            } else {
                iface.clone()
            };
            std::env::set_var("OUTBOUND_INTERFACE", binds);
        }
    }

    #[cfg(all(
        feature = "inbound-tun",
        any(
            // target_os = "ios", // MARKER BEGIN - END
            target_os = "android",
            target_os = "macos", target_os = "windows", // MARKER BEGIN - END
            target_os = "linux",
        )
    ))]
    if let Ok(r) = inbound_manager.get_tun_runner() {
        runners.push(r);
    }

<<<<<<< HEAD
    // MARKER BEGIN
=======
    #[cfg(feature = "inbound-cat")]
    if let Ok(r) = inbound_manager.get_cat_runner() {
        runners.push(r);
    }

>>>>>>> 2cdcf422
    #[cfg(all(feature = "inbound-tun", any(target_os = "macos", target_os = "linux")))]
    if inbound_manager.tun_auto() {
        #[cfg(not(target_os = "windows"))]
        sys::post_tun_creation_setup(&net_info);
        #[cfg(target_os = "windows")]
        sys::post_tun_creation_setup_win(&net_info);
    }
    // MARKER END

    // MARKER BEGIN
    #[cfg(feature = "inbound-packet")]
    if let Ok(r) = inbound_manager.get_packet_runner() {
        runners.push(r);
    }

    #[cfg(feature = "callback")]
    runners.push(stat_callback_runner(cb.clone(), stats.clone()));
    // MARKER END

    let runtime_manager = RuntimeManager::new(
        #[cfg(feature = "auto-reload")]
        rt_id,
        config_path,
        #[cfg(feature = "auto-reload")]
        opts.auto_reload,
        reload_tx,
        shutdown_tx,
        router,
        dns_client,
        outbound_manager,
        #[cfg(feature = "stat")]
        stat_manager,
    );

    // Monitor config file changes.
    #[cfg(feature = "auto-reload")]
    {
        if let Err(e) = runtime_manager.new_watcher() {
            log::warn!("start config file watcher failed: {}", e);
        }
    }

    #[cfg(feature = "api")]
    {
        use std::net::SocketAddr;
        let listen_addr = if !(&*option::API_LISTEN).is_empty() {
            Some(
                (&*option::API_LISTEN)
                    .parse::<SocketAddr>()
                    .map_err(|e| Error::Config(anyhow!("parse SocketAddr failed: {}", e)))?,
            )
        } else {
            None
        };
        if let Some(listen_addr) = listen_addr {
            let api_server = ApiServer::new(runtime_manager.clone());
            runners.push(api_server.serve(listen_addr));
        }
    }

    drop(config); // explicitly free the memory

    // Monitor reload signal.
    let rm = runtime_manager.clone();
    tasks.push(Box::pin(async move {
        loop {
            if let Some(res_tx) = reload_rx.recv().await {
                let res = rm.reload().await;
                if let Err(e) = res_tx.send(res) {
                    log::warn!("sending reload result failed: {}", e);
                }
            } else {
                log::warn!("receiving none reload signal");
            }
        }
    }));

    // The main task joining all runners.
    tasks.push(Box::pin(async move {
        futures::future::join_all(runners).await;
    }));

    // Monitor shutdown signal.
    tasks.push(Box::pin(async move {
        let _ = shutdown_rx.recv().await;
    }));

    // Monitor ctrl-c exit signal.
    #[cfg(feature = "ctrlc")]
    tasks.push(Box::pin(async move {
        let _ = tokio::signal::ctrl_c().await;
    }));

    RUNTIME_MANAGER
        .lock()
        .unwrap()
        .insert(rt_id, runtime_manager);

    log::trace!("added runtime {}", &rt_id);

    // MARKER BEGIN
    #[cfg(feature = "callback")]
    cb.report_state(STATE_LOCAL_STARTED);
    // MARKER END
    rt.block_on(futures::future::select_all(tasks));

    // MARKER BEGIN
    #[cfg(feature = "callback")]
    cb.report_state(STATE_LOCAL_STOPPING);
    // MARKER END

    // MARKER BEGIN
    // #[cfg(all(feature = "inbound-tun", any(target_os = "macos", target_os = "linux")))]
    // sys::post_tun_completion_setup(&net_info);
    #[cfg(all(feature = "inbound-tun", any(target_os = "windows", target_os = "macos", target_os = "linux")))]
    if inbound_manager.tun_auto() {
        #[cfg(not(target_os = "windows"))]
        sys::post_tun_completion_setup(&net_info);
        #[cfg(target_os = "windows")]
        sys::post_tun_completion_setup_win(&net_info);
    }

    drop(inbound_manager);

    RUNTIME_MANAGER.lock().unwrap().remove(&rt_id);

    rt.shutdown_background();

    log::trace!("removed runtime {}", &rt_id);

    // MARKER BEGIN
    #[cfg(feature = "callback")]
    cb.report_state(STATE_LOCAL_STOPPED);
    // MARKER END

    Ok(())
}

#[cfg(test)]
mod tests {
    use super::*;
    use std::thread;

    #[test]
    fn test_restart() {
        let conf = r#"
[General]
loglevel = trace
dns-server = 1.1.1.1
socks-interface = 127.0.0.1
socks-port = 1080
# tun = auto

[Proxy]
Direct = direct
"#;

        for _i in 1..3 {
            thread::spawn(move || {
                let opts = StartOptions {
                    config: Config::Str(conf.to_string()),
                    #[cfg(feature = "callback")] callback: None, // MARKER BEGIN - END
                    #[cfg(feature = "auto-reload")]
                    auto_reload: false,
                    runtime_opt: RuntimeOption::SingleThread,
                };
                start(0, opts).unwrap();
            });
            thread::sleep(std::time::Duration::from_secs(2));
            assert!(shutdown(0));
            loop {
                thread::sleep(std::time::Duration::from_secs(1));
                if !is_running(0) {
                    break;
                }
            }
        }
    }
}<|MERGE_RESOLUTION|>--- conflicted
+++ resolved
@@ -505,15 +505,12 @@
         runners.push(r);
     }
 
-<<<<<<< HEAD
-    // MARKER BEGIN
-=======
     #[cfg(feature = "inbound-cat")]
     if let Ok(r) = inbound_manager.get_cat_runner() {
         runners.push(r);
     }
 
->>>>>>> 2cdcf422
+    // MARKER BEGIN
     #[cfg(all(feature = "inbound-tun", any(target_os = "macos", target_os = "linux")))]
     if inbound_manager.tun_auto() {
         #[cfg(not(target_os = "windows"))]
