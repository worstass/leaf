--- conflicted
+++ resolved
@@ -42,7 +42,7 @@
 
 // MARKER BEGIN
 // #[cfg(all(feature = "inbound-tun", any(target_os = "macos", target_os = "linux")))]
-#[cfg(all(feature = "inbound-tun", any(target_os = "windows", target_os = "macos", target_os = "linux")))]
+#[cfg(all(feature = "inbound-tun", any(target_os = "macos", target_os = "linux", target_os = "windows")))]
 mod sys;
 
 #[cfg(feature = "callback")] pub mod callback; // MARKER BEGIN - END
@@ -51,7 +51,9 @@
     Callback,
     fake_callback_runner
 };
-use crate::callback::{ConsoleCallback, STATE_LOCAL_STARTED, STATE_LOCAL_STARTING, STATE_LOCAL_STOPPED, STATE_LOCAL_STOPPING, stats_callback_runner};
+use crate::callback::{ConsoleCallback, STATE_LOCAL_STARTED, STATE_LOCAL_STARTING, STATE_LOCAL_STOPPED, STATE_LOCAL_STOPPING,
+                      // stats_callback_runner
+};
 // MARKER BEGIN - END
 
 #[derive(Error, Debug)]
@@ -431,26 +433,20 @@
         &mut config.router,
         dns_client.clone(),
     )));
-<<<<<<< HEAD
-    // MARKER BEGIN
-    let stats = Arc::new(crate::app::stats::Stats::new());
+    // MARKER BEGIN
+    // let stats = Arc::new(crate::app::stats::Stats::new());
     // MARKER END
-=======
     #[cfg(feature = "stat")]
     let stat_manager = Arc::new(RwLock::new(StatManager::new()));
     #[cfg(feature = "stat")]
     runners.push(StatManager::cleanup_task(stat_manager.clone()));
->>>>>>> 897ea054
     let dispatcher = Arc::new(Dispatcher::new(
         outbound_manager.clone(),
         router.clone(),
         dns_client.clone(),
-<<<<<<< HEAD
-        stats.clone(), // MARKER BEGIN -  END
-=======
+        // stats.clone(), // MARKER BEGIN -  END
         #[cfg(feature = "stat")]
         stat_manager.clone(),
->>>>>>> 897ea054
     ));
     let nat_manager = Arc::new(NatManager::new(dispatcher.clone()));
     let inbound_manager =
@@ -515,7 +511,7 @@
 
     #[cfg(feature = "callback")]
     if let Some(ref _cb) = cb {
-        runners.push(stats_callback_runner(_cb.clone(), stats));
+        // runners.push(stats_callback_runner(_cb.clone(), stats));
     }
     // MARKER END
 
