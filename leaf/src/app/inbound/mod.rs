--- conflicted
+++ resolved
@@ -12,11 +12,8 @@
 ))]
 mod tun_listener;
 
-<<<<<<< HEAD
 #[cfg(feature = "inbound-packet")] mod packet_listener; // MARKER BEGIN - END
-=======
 #[cfg(feature = "inbound-cat")]
 mod cat_listener;
->>>>>>> 2cdcf422
 
 pub mod manager;