--- conflicted
+++ resolved
@@ -27,12 +27,10 @@
 
 pub type SyncDnsClient = Arc<RwLock<dns_client::DnsClient>>;
 
-<<<<<<< HEAD
 // MARKER BEGIN
 #[cfg(feature = "stats")]
 pub mod stats;
 // MARKER END
-=======
+
 #[cfg(feature = "stat")]
-pub type SyncStatManager = Arc<RwLock<stat_manager::StatManager>>;
->>>>>>> 897ea054
+pub type SyncStatManager = Arc<RwLock<stat_manager::StatManager>>;