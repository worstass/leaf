use std::sync::Arc;

use tokio::sync::RwLock;

pub mod dispatcher;
pub mod dns_client;
pub mod inbound;
pub mod logger;
pub mod nat_manager;
pub mod outbound;
pub mod router;

<<<<<<< HEAD
// #[cfg(any(
//     target_os = "ios",
//     target_os = "android",
//     target_os = "macos",
//     target_os = "linux"
// ))]
pub mod fake_dns;
=======
#[cfg(feature = "api")]
pub mod api;

#[cfg(any(
    target_os = "ios",
    target_os = "android",
    target_os = "macos",
    target_os = "linux"
))]
pub mod fake_dns;

pub type SyncDnsClient = Arc<RwLock<dns_client::DnsClient>>;
>>>>>>> b2b26d58
<|MERGE_RESOLUTION|>--- conflicted
+++ resolved
@@ -10,7 +10,9 @@
 pub mod outbound;
 pub mod router;
 
-<<<<<<< HEAD
+#[cfg(feature = "api")]
+pub mod api;
+
 // #[cfg(any(
 //     target_os = "ios",
 //     target_os = "android",
@@ -18,17 +20,5 @@
 //     target_os = "linux"
 // ))]
 pub mod fake_dns;
-=======
-#[cfg(feature = "api")]
-pub mod api;
 
-#[cfg(any(
-    target_os = "ios",
-    target_os = "android",
-    target_os = "macos",
-    target_os = "linux"
-))]
-pub mod fake_dns;
-
-pub type SyncDnsClient = Arc<RwLock<dns_client::DnsClient>>;
->>>>>>> b2b26d58
+pub type SyncDnsClient = Arc<RwLock<dns_client::DnsClient>>;