[package]
name = "leaf"
version = "0.1.2"
authors = ["eycorsican <eric.y.corsican@gmail.com>"]
edition = "2018"
build = "build.rs"

[lib]
name = "leaf"
path = "src/lib.rs"
#crate-type = ["staticlib"]

[features]
default = [
    "default-ring"
]

default-ring = [
    "all-configs",
    "all-endpoints",
    "ring-aead",
    "rustls-tls",
    # quinn supports only rustls as tls backend for now
    "inbound-quic",
    "outbound-quic",
    # "api",
]

default-openssl = [
    "all-configs",
    "all-endpoints",
    "openssl-aead",
    "openssl-tls",
    # "api",
]

# Grouping all features
all-configs = [
    "config-conf",
    "config-json",
]
all-endpoints = [
    # inbounds
    "inbound-chain",
    "inbound-amux",
    # "inbound-quic",
    "inbound-ws",
    "inbound-trojan",
<<<<<<< HEAD
#    "inbound-http",
=======
    # "inbound-http",
>>>>>>> d35e649e
    "inbound-shadowsocks",
    "inbound-socks",
    "inbound-tun",
    # outbounds
    "outbound-direct",
    "outbound-drop",
    "outbound-redirect",
    "outbound-shadowsocks",
    "outbound-socks",
    "outbound-trojan",
    "outbound-tls",
    "outbound-ws",
    "outbound-amux",
    # "outbound-quic",
    "outbound-failover",
    "outbound-random",
    "outbound-rr",
    "outbound-tryall",
    "outbound-chain",
    "outbound-retry",
    # "outbound-select",
]

# Ring-related
ring-aead = ["ring"]
rustls-tls = ["tokio-rustls", "webpki-roots"]

# Openssl-related, for platforms not supported by ring, such as mips
openssl-aead = ["openssl"]
openssl-tls = ["openssl", "tokio-openssl", "openssl-probe"]

# Config formats
config-conf = ["regex"]
config-json = ["serde", "serde_derive", "serde_json"]

# Outbounds
outbound-direct = []
outbound-drop = []
outbound-redirect = []
outbound-shadowsocks = ["hkdf", "sha-1", "md-5", "tokio-util"]
outbound-socks = ["async-socks5"]
outbound-trojan = ["sha2", "hex"]
outbound-tls = []
outbound-ws = ["tungstenite", "tokio-tungstenite", "url", "http"]
outbound-failover = ["lru_time_cache"]
outbound-random = []
outbound-rr= []
outbound-tryall = []
outbound-chain = []
outbound-retry = []
outbound-amux= ["tokio-util"]
outbound-quic = ["quinn", "rustls", "webpki-roots"]
outbound-select = []

# Inbounds
inbound-trojan = ["sha2", "hex"]
inbound-shadowsocks = ["hkdf", "sha-1", "md-5", "tokio-util"]
inbound-socks = []
#inbound-http = ["hyper"]
inbound-tun = ["tun"]
inbound-ws = ["tungstenite", "tokio-tungstenite", "url", "http"]
inbound-amux = ["tokio-util"]
inbound-quic = ["quinn", "rustls", "webpki-roots"]
inbound-chain = []

api = ["warp"]
auto-reload = ["notify"]
ctrlc = ["tokio/signal"]

[dependencies]
# Common
tokio = { version = "1", features = ["sync", "io-util", "net", "time", "rt", "rt-multi-thread"] }
futures-util = "0.3"
protobuf = "2"
thiserror = "1.0"
futures = "0.3"
async-trait = "0.1"
byteorder = "1"
bytes = "1"
lazy_static = "1.4.0"
anyhow = "1.0"
rand = "0.8"
socket2 = "0.4"
directories = "3.0"
async-ffi = "0.2"
libloading = "0.7"

# config-json
serde_json = { version = "1.0", features = ["raw_value"], optional = true }
serde_derive = { version = "1.0", optional = true }
serde = { version = "1.0", optional = true }

# config-conf
regex = { version = "1", default-features = false, features = ["std", "perf"], optional = true }

# Openssl
openssl = { version = "0.10", features = ["vendored"], optional = true }

# Ring
ring = { version = "0.16", optional = true }

# Router
maxminddb = { version = "0.17", features = ["mmap"] }
memmap = "0.7"
cidr = { version = "0.1", default-features = false }

# DNS
trust-dns-proto = { version = "0.20", default-features = false }
lru = "0.6"

# Logging
log = { version = "0.4", features = ["std"] }
fern = { version = "0.6", features = ["colored"] }
chrono = "0.4"
colored = "2.0"

# TLS/rustls/QUIC
tokio-rustls = { version = "0.22", optional = true }
webpki-roots = { version = "0.21", optional = true }

# TLS/openssl
openssl-probe = { version = "0.1", optional = true }
tokio-openssl = { version = "0.6", optional = true }

# WebSocket
tungstenite = { version = "0.13", default-features = false, optional = true }
tokio-tungstenite = { version = "0.14", optional = true }

# WebSocket
url = { version = "2.2", optional = true }
http = { version = "0.2", optional = true }

# HTTP inbound
#hyper = { version = "0.14", default-features = false, features = ["server", "http1"], optional = true }

# SOCKS outbound
async-socks5 = { version = "0.5", optional = true }

# Shadowsocks
hkdf = { version = "0.10", optional = true }
md-5 = { version = "0.9", optional = true }
sha-1 = { version = "0.9", optional = true }

# Trojan
sha2 = { version = "0.9", optional = true }
hex = { version = "0.4", optional = true }

# Failover
lru_time_cache = { version = "0.11", optional = true }

# amux
tokio-util = { version = "0.6", default-features = false, features = ["io"], optional = true }

# QUIC
quinn = { version = "0.7", default-features = false, features = ["tls-rustls"], optional = true }
rustls = { version = "0.19", optional = true }

# API
warp = { version = "0.3", default-features = false, optional = true }

# Auto reload
notify = { version = "5.0.0-pre.6", optional = true }

# TUN
[target.'cfg(any(target_os = "ios", target_os = "android", target_os = "macos", target_os = "linux"))'.dependencies]
tun = { git = "https://github.com/eycorsican/rust-tun.git", branch = "upgrade", features = ["async"], optional = true }

[target.'cfg(any(target_os = "macos", target_os = "linux"))'.dependencies]
pnet_datalink = { version = "0.27", package = "pnet_datalink" }
libc = "0.2"

# Used in mobile logger
[target.'cfg(any(target_os = "ios", target_os = "macos", target_os = "android"))'.dependencies]
memchr = { version = "2" }

[dev-dependencies]
rcgen = "0.8"

[build-dependencies]
cc = "1.0"
bindgen = "0.58"
protoc-rust = "2"<|MERGE_RESOLUTION|>--- conflicted
+++ resolved
@@ -46,11 +46,7 @@
     # "inbound-quic",
     "inbound-ws",
     "inbound-trojan",
-<<<<<<< HEAD
-#    "inbound-http",
-=======
     # "inbound-http",
->>>>>>> d35e649e
     "inbound-shadowsocks",
     "inbound-socks",
     "inbound-tun",
