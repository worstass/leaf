--- conflicted
+++ resolved
@@ -4,99 +4,6 @@
     process::Command,
 };
 
-<<<<<<< HEAD
-fn compile_lwip() {
-    println!("cargo:rerun-if-changed=src/proxy/tun/netstack/lwip");
-    cc::Build::new()
-        .file("src/proxy/tun/netstack/lwip/core/init.c")
-        .file("src/proxy/tun/netstack/lwip/core/def.c")
-        // .file("src/proxy/tun/netstack/lwip/core/dns.c")
-        .file("src/proxy/tun/netstack/lwip/core/inet_chksum.c")
-        .file("src/proxy/tun/netstack/lwip/core/ip.c")
-        .file("src/proxy/tun/netstack/lwip/core/mem.c")
-        .file("src/proxy/tun/netstack/lwip/core/memp.c")
-        .file("src/proxy/tun/netstack/lwip/core/netif.c")
-        .file("src/proxy/tun/netstack/lwip/core/pbuf.c")
-        .file("src/proxy/tun/netstack/lwip/core/raw.c")
-        // .file("src/proxy/tun/netstack/lwip/core/stats.c")
-        // .file("src/proxy/tun/netstack/lwip/core/sys.c")
-        .file("src/proxy/tun/netstack/lwip/core/tcp.c")
-        .file("src/proxy/tun/netstack/lwip/core/tcp_in.c")
-        .file("src/proxy/tun/netstack/lwip/core/tcp_out.c")
-        .file("src/proxy/tun/netstack/lwip/core/timeouts.c")
-        .file("src/proxy/tun/netstack/lwip/core/udp.c")
-        // .file("src/proxy/tun/netstack/lwip/core/ipv4/autoip.c")
-        // .file("src/proxy/tun/netstack/lwip/core/ipv4/dhcp.c")
-        // .file("src/proxy/tun/netstack/lwip/core/ipv4/etharp.c")
-        .file("src/proxy/tun/netstack/lwip/core/ipv4/icmp.c")
-        // .file("src/proxy/tun/netstack/lwip/core/ipv4/igmp.c")
-        .file("src/proxy/tun/netstack/lwip/core/ipv4/ip4_frag.c")
-        .file("src/proxy/tun/netstack/lwip/core/ipv4/ip4.c")
-        .file("src/proxy/tun/netstack/lwip/core/ipv4/ip4_addr.c")
-        // .file("src/proxy/tun/netstack/lwip/core/ipv6/dhcp6.c")
-        // .file("src/proxy/tun/netstack/lwip/core/ipv6/ethip6.c")
-        .file("src/proxy/tun/netstack/lwip/core/ipv6/icmp6.c")
-        // .file("src/proxy/tun/netstack/lwip/core/ipv6/inet6.c")
-        .file("src/proxy/tun/netstack/lwip/core/ipv6/ip6.c")
-        .file("src/proxy/tun/netstack/lwip/core/ipv6/ip6_addr.c")
-        .file("src/proxy/tun/netstack/lwip/core/ipv6/ip6_frag.c")
-        // .file("src/proxy/tun/netstack/lwip/core/ipv6/mld6.c")
-        .file("src/proxy/tun/netstack/lwip/core/ipv6/nd6.c")
-        .file("src/proxy/tun/netstack/lwip/custom/sys_arch.c")
-        .file("src/lwiperr.c") // MARKER BEGIN - END Fixing the Windows builds
-        .include("src/proxy/tun/netstack/lwip/custom")
-        .include("src/proxy/tun/netstack/lwip/include")
-        .warnings(false)
-        .flag_if_supported("-Wno-everything")
-        .compile("liblwip"); // MARKER BEGIN - END Remove lib suffix
-}
-
-fn generate_lwip_bindings() {
-    println!("cargo:rustc-link-lib=lwip");
-    // println!("cargo:rerun-if-changed=src/proxy/tun/netstack/wrapper.h");
-    println!("cargo:include=src/proxy/tun/netstack/lwip/include");
-
-    let arch = env::var("CARGO_CFG_TARGET_ARCH").unwrap();
-    let os = env::var("CARGO_CFG_TARGET_OS").unwrap();
-    let bindings = bindgen::Builder::default()
-        .header("src/proxy/tun/netstack/wrapper.h")
-        .clang_arg("-I./src/proxy/tun/netstack/lwip/include")
-        .clang_arg("-I./src/proxy/tun/netstack/lwip/custom")
-        .clang_arg("-Wno-everything")
-        .layout_tests(false)
-        .clang_arg(if arch == "aarch64" && os == "ios" {
-            // https://github.com/rust-lang/rust-bindgen/issues/1211
-            "--target=arm64-apple-ios"
-        } else {
-            ""
-        })
-        .clang_arg(if arch == "aarch64" && os == "ios" {
-            // sdk path find by `xcrun --sdk iphoneos --show-sdk-path`
-            let output = Command::new("xcrun")
-                .arg("--sdk")
-                .arg("iphoneos")
-                .arg("--show-sdk-path")
-                .output()
-                .expect("failed to execute xcrun");
-            let inc_path =
-                Path::new(String::from_utf8_lossy(&output.stdout).trim()).join("usr/include");
-            format!("-I{}", inc_path.to_str().expect("invalid include path"))
-        } else {
-            "".to_string()
-        })
-        .parse_callbacks(Box::new(bindgen::CargoCallbacks))
-        .generate()
-        .expect("Unable to generate bindings");
-
-    let mut out_path = PathBuf::from(env::var("CARGO_MANIFEST_DIR").unwrap());
-    out_path = out_path.join("src/proxy/tun/netstack");
-    bindings
-        .write_to_file(out_path.join("bindings.rs"))
-        .expect("Couldn't write bindings!");
-}
-
-=======
->>>>>>> 897ea054
 fn generate_mobile_bindings() {
     println!("cargo:rerun-if-changed=src/mobile/wrapper.h");
     let arch = env::var("CARGO_CFG_TARGET_ARCH").unwrap();
@@ -136,21 +43,6 @@
 }
 
 fn main() {
-<<<<<<< HEAD
-    if env::var("CARGO_FEATURE_INBOUND_TUN").is_ok() {
-        let os = env::var("CARGO_CFG_TARGET_OS").unwrap();
-        if os == "ios" || os == "android" || os == "linux" || os == "macos" || os == "windows" { // MARKER BEGIN - END
-            compile_lwip();
-        }
-
-        if env::var("BINDINGS_GEN").is_ok()
-            && (os == "ios" || os == "android" || os == "linux" || os == "macos" || os == "windows") { // MARKER BEGIN - END
-            generate_lwip_bindings();
-        }
-    }
-
-=======
->>>>>>> 897ea054
     let os = env::var("CARGO_CFG_TARGET_OS").unwrap();
     if os == "ios" || os == "macos" || os == "android" {
         generate_mobile_bindings();
