--- conflicted
+++ resolved
@@ -132,20 +132,7 @@
 }
 
 fn main() {
-<<<<<<< HEAD
-    #[cfg(all(
-        feature = "inbound-tun",
-        any(
-            target_os = "ios",
-            target_os = "android",
-            target_os = "macos",
-            target_os = "linux",
-            target_os = "windows",
-        )
-    ))]
-=======
     #[cfg(feature = "inbound-tun")]
->>>>>>> 9afcc27f
     {
         let os = env::var("CARGO_CFG_TARGET_OS").unwrap();
         if os == "ios" || os == "android" || os == "linux" || os == "macos" || os == "windows" {
