[package]
name = "leaf-ffi"
version = "0.1.0"
authors = ["eycorsican <eric.y.corsican@gmail.com>"]
edition = "2018"

[lib]
name = "leaf"
path = "src/lib.rs"
<<<<<<< HEAD
crate-type = ["staticlib", "cdylib"] # MARKER BEGIN - END
=======
crate-type = ["staticlib", "dylib"]
>>>>>>> 2cdcf422

[features]
default = [
    "default-ring",
]

default-ring = [
    "leaf/default-ring",

    # MARKER BEGIN
    "callback",
    # MARKER- END
]

default-openssl = [
    "leaf/default-openssl",

    # MARKER BEGIN
    "callback",
    # MARKER- END
]

auto-reload = ["leaf/auto-reload"]

# MARKER BEGIN
callback = ["leaf/callback"]
# MARKER- END

[dependencies]
<<<<<<< HEAD
leaf = { path = "../leaf", default-features = false, optional = true }
tokio = { version = "1", features = ["rt"] }
futures = "0.3"
libc = "0.2.1"

[build-dependencies]
bindgen = "0.57"
=======
leaf = { path = "../leaf", default-features = false, optional = true }
>>>>>>> 2cdcf422
<|MERGE_RESOLUTION|>--- conflicted
+++ resolved
@@ -7,11 +7,7 @@
 [lib]
 name = "leaf"
 path = "src/lib.rs"
-<<<<<<< HEAD
 crate-type = ["staticlib", "cdylib"] # MARKER BEGIN - END
-=======
-crate-type = ["staticlib", "dylib"]
->>>>>>> 2cdcf422
 
 [features]
 default = [
@@ -41,7 +37,6 @@
 # MARKER- END
 
 [dependencies]
-<<<<<<< HEAD
 leaf = { path = "../leaf", default-features = false, optional = true }
 tokio = { version = "1", features = ["rt"] }
 futures = "0.3"
@@ -49,6 +44,3 @@
 
 [build-dependencies]
 bindgen = "0.57"
-=======
-leaf = { path = "../leaf", default-features = false, optional = true }
->>>>>>> 2cdcf422
